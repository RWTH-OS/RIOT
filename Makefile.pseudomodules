PSEUDOMODULES += gnrc_netif_default
PSEUDOMODULES += gnrc_ipv6_default
PSEUDOMODULES += gnrc_ipv6_router
PSEUDOMODULES += gnrc_ipv6_router_default
PSEUDOMODULES += gnrc_sixlowpan_default
PSEUDOMODULES += gnrc_sixlowpan_border_router_default
PSEUDOMODULES += gnrc_sixlowpan_nd_border_router
PSEUDOMODULES += gnrc_sixlowpan_router
PSEUDOMODULES += gnrc_sixlowpan_router_default
PSEUDOMODULES += gnrc_pktbuf
PSEUDOMODULES += ieee802154
PSEUDOMODULES += log
PSEUDOMODULES += log_printfnoformat
PSEUDOMODULES += newlib
PSEUDOMODULES += pktqueue
<<<<<<< HEAD
PSEUDOMODULES += gnrc_tftp_client
=======
PSEUDOMODULES += schedstatistics
PSEUDOMODULES += netif
>>>>>>> b3c16b3a

# include variants of the AT86RF2xx drivers as pseudo modules
PSEUDOMODULES += at86rf23%
PSEUDOMODULES += at86rf21%<|MERGE_RESOLUTION|>--- conflicted
+++ resolved
@@ -13,12 +13,9 @@
 PSEUDOMODULES += log_printfnoformat
 PSEUDOMODULES += newlib
 PSEUDOMODULES += pktqueue
-<<<<<<< HEAD
 PSEUDOMODULES += gnrc_tftp_client
-=======
 PSEUDOMODULES += schedstatistics
 PSEUDOMODULES += netif
->>>>>>> b3c16b3a
 
 # include variants of the AT86RF2xx drivers as pseudo modules
 PSEUDOMODULES += at86rf23%
